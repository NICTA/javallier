[![Build Status](https://travis-ci.org/NICTA/javallier.svg?branch=master)](https://travis-ci.org/NICTA/javallier)

# javallier

A Java library for [Paillier partially homomorphic encryption](https://en.wikipedia.org/wiki/Paillier_cryptosystem)
based on [python-paillier](https://github.com/NICTA/python-paillier).

The homomorphic properties of the paillier cryptosystem are:

- Encrypted numbers can be multiplied by a non encrypted scalar.
- Encrypted numbers can be added together.
- Encrypted numbers can be added to non encrypted scalars.


To use the library add the following dependency to your SBT configuration:

    libraryDependencies += "com.n1analytics" % "javallier_2.10" % "0.5.0"


Example usages are provided in the `/examples` source directory. A 
benchmarking script can be found in `/benchmark`.


## Build


Compile the library:

    $ sbt compile
    
Create a jar file:

    $ sbt package
    

Run all tests with `sbt`:

    $ sbt test
    
Or run just fast tests:

    $ ./test-fast.sh


## Documentation

JavaDoc for the latest version release (v0.5.0):
[https://www.javadoc.io/doc/com.n1analytics/javallier_2.10/0.5.0]
(https://www.javadoc.io/doc/com.n1analytics/javallier_2.10/0.5.0)


## Command Line Tool

A small command line tool has been created to wrap the `javallier` library.

Use the `javallier` cli tool to:

- generate and serialize key pairs (of different key sizes)
- encrypt and serialize signed floating point numbers given a public key
- add two encrypted numbers together
- add an encrypted number to a plaintext number
- multiply an encrypted number by a plaintext number
- decrypt an encrypted number given the private key


Build the `javallier` CLI tool:

    sbt assembly

This creates a `javallier.jar` jar file in:

    ./target/scala-2.10

To run it:

    java -jar javallier.jar <COMMAND>  

Alternatively you can run directly with sbt:

    sbt "runMain com.n1analytics.paillier.cli.Main"


### Example CLI session

    $ java -jar javallier.jar genpkey --keysize 256 -m "Example keypair" examplekey.priv
    $ cat examplekey.priv | python -m json.tool
    {
        "kty": "DAJ",
        "key_ops": [ "decrypt" ],
        "pub": {
            "alg": "PAI-GN1",
            "kty": "DAJ",
            "kid": "Example keypair",
            "n": "AImjybsy4/6Lwrl71OoOFyQ//Zvn5AaHt4JXdY4uiEsB",
            "key_ops": [ "encrypt" ]
        },
        "kid": "Example keypair",
        "lambda": "AImjybsy4/6Lwrl71OoOFyLITnbXrH/Z6PoGtpWokAAA",
        "mu": "c6zkHofGK9uWqWX1eXTIydCqUnvBJKlDHOZ0fEcZCeQ="
    }

    $ java -jar javallier.jar extract examplekey.priv examplekey.pub
    $ java -jar javallier.jar encrypt examplekey.pub "12" -o encA.json
    $ java -jar javallier.jar encrypt examplekey.pub "8" -o encB.json
    $ java -jar javallier.jar addenc examplekey.pub encA.json encB.json -o encC.json
    $ java -jar javallier.jar java -jar target/scala-2.10/javallier.jar  decrypt examplekey.priv encC.json
    20.0
    $ java -jar javallier.jar add -o encD.json examplekey.pub encA.json 12
    $ java -jar javallier.jar decrypt examplekey.priv encD.json
    24.0

<<<<<<< HEAD

## Releases
=======
##  Releases
>>>>>>> 1a2efb55

Releases will be signed by [Brian Thorne](https://keybase.io/hardbyte) with the PGP key
[22AD F3BF C183 47DE](https://pgp.mit.edu/pks/lookup?op=vindex&search=0x22ADF3BFC18347DE)

<<<<<<< HEAD
=======
### Creating a release
>>>>>>> 1a2efb55

### Creating a release

1. Update the version in `build.sbt` using [semantic versioning](http://semver.org/).
2. Update the [CHANGELOG](./CHANGELOG), git tag the new release.
3. Ensure you have sonatype credentials in `~/.sbt/0.13/sonatype.sbt`, and
[install the pgp plugin](http://www.scala-sbt.org/sbt-pgp/)
(`~/.sbt/0.13/plugins/pgp.sbt`). 
4. Run `sbt publishSigned`, then visit the
[staging repositories](https://oss.sonatype.org/#stagingRepositories) of
sonatype. 
5. **Close** the staging repository which will allow you to move
to the release channel. 
6. Once you have successfully closed the staging
repository, you can **release** it.

For more information:
* http://www.scala-sbt.org/release/docs/Using-Sonatype.html
* http://central.sonatype.org/pages/releasing-the-deployment.html


## Limitation

Adding two encrypted numbers where the exponents differs wildly may result in overflow 
in the `EncryptedNumber` domain. The addition result can be successfully decrypted and 
decoded but the computation result is incorrect. Current implementation does not detect 
such overflow. 
    <|MERGE_RESOLUTION|>--- conflicted
+++ resolved
@@ -109,35 +109,25 @@
     $ java -jar javallier.jar decrypt examplekey.priv encD.json
     24.0
 
-<<<<<<< HEAD
-
-## Releases
-=======
 ##  Releases
->>>>>>> 1a2efb55
 
 Releases will be signed by [Brian Thorne](https://keybase.io/hardbyte) with the PGP key
 [22AD F3BF C183 47DE](https://pgp.mit.edu/pks/lookup?op=vindex&search=0x22ADF3BFC18347DE)
 
-<<<<<<< HEAD
-=======
-### Creating a release
->>>>>>> 1a2efb55
 
 ### Creating a release
 
-1. Update the version in `build.sbt` using [semantic versioning](http://semver.org/).
-2. Update the [CHANGELOG](./CHANGELOG), git tag the new release.
-3. Ensure you have sonatype credentials in `~/.sbt/0.13/sonatype.sbt`, and
+Update the version in `build.sbt` using [semantic versioning](http://semver.org/).
+Update the [CHANGELOG](./CHANGELOG), git tag the new release.
+
+Ensure you have sonatype credentials in `~/.sbt/0.13/sonatype.sbt`, and
 [install the pgp plugin](http://www.scala-sbt.org/sbt-pgp/)
-(`~/.sbt/0.13/plugins/pgp.sbt`). 
-4. Run `sbt publishSigned`, then visit the
+(`~/.sbt/0.13/plugins/pgp.sbt`). Run `sbt publishSigned`, then visit the
 [staging repositories](https://oss.sonatype.org/#stagingRepositories) of
-sonatype. 
-5. **Close** the staging repository which will allow you to move
-to the release channel. 
-6. Once you have successfully closed the staging
+sonatype. **Close** the staging repository which will allow you to move
+to the release channel. Once you have successfully closed the staging
 repository, you can **release** it.
+
 
 For more information:
 * http://www.scala-sbt.org/release/docs/Using-Sonatype.html
