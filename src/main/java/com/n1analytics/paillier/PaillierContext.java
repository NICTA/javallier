--- conflicted
+++ resolved
@@ -13,15 +13,11 @@
  */
 package com.n1analytics.paillier;
 
-<<<<<<< HEAD
+
+import java.math.BigInteger;
+
 import com.n1analytics.paillier.util.BigIntegerUtil;
 import com.n1analytics.paillier.util.HashChain;
-=======
->>>>>>> 8fca57eb
-
-import java.math.BigInteger;
-
-import static com.n1analytics.paillier.util.BigIntegerUtil.randomPositiveNumber;
 
 /**
  * Represents an encoding scheme that allows signed fractional numbers to be
@@ -357,7 +353,10 @@
   }
 
   public EncryptedNumber encrypt(EncodedNumber encoded) {
+
     checkSameContext(encoded);
+    final BigInteger modulus = publicKey.getModulus();
+    final BigInteger modulusSquared = publicKey.getModulusSquared();
     final BigInteger value = encoded.getValue();
     final BigInteger ciphertext = publicKey.raw_encrypt_without_obfuscation(value);
     return new EncryptedNumber(this, ciphertext, encoded.getExponent(), false);
