--- conflicted
+++ resolved
@@ -13,13 +13,8 @@
  */
 package com.n1analytics.paillier;
 
-<<<<<<< HEAD
-import com.n1analytics.paillier.util.HashChain;
-
-=======
 import java.io.IOException;
 import java.io.ObjectOutputStream;
->>>>>>> 49ab4a90
 import java.io.Serializable;
 import java.math.BigInteger;
 
@@ -50,8 +45,6 @@
  * </ul>
  */
 public final class EncryptedNumber implements Serializable {
-<<<<<<< HEAD
-=======
   private static final long serialVersionUID = -3072870794406648231L;
 
   /**
@@ -61,7 +54,6 @@
     T get();
   }
 
->>>>>>> 49ab4a90
   /**
    * A serializer interface for {@code EncryptedNumber}.
    */
@@ -203,7 +195,7 @@
    * {@code keySupplier} first. See
    * {@link com.n1analytics.paillier.PaillierPrivateKey#decrypt(EncryptedNumber)} for more details.
    *
-   * @param key private key to decrypt.
+   * @param keySupplier private key to decrypt.
    * @return the decryption result.
    */
   public EncodedNumber decrypt(Supplier<PaillierPrivateKey> keySupplier) {
