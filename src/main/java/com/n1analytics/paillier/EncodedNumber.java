--- conflicted
+++ resolved
@@ -31,10 +31,7 @@
  * </ul>
  */
 public final class EncodedNumber implements Serializable {
-<<<<<<< HEAD
-=======
   private static final long serialVersionUID = -6907742701395845137L;
->>>>>>> 49ab4a90
 
   /**
    * The Paillier context used to encode this number.
